--- conflicted
+++ resolved
@@ -32,7 +32,6 @@
 │   ├── package.json            # Package configuration
 │   ├── tsconfig.json           # TypeScript configuration
 │   └── src/
-<<<<<<< HEAD
 │       └── index.ts            # Entry point for crawler service
 │
 └── mcp-service/                # MCP server implementation
@@ -54,14 +53,6 @@
         └── types/              # TypeScript type definitions
             ├── mcp.ts
             └── modelcontextprotocol.d.ts
-=======
-│       ├── index.ts
-│       ├── controllers/
-│       ├── mcp/
-│       ├── server/
-│       ├── services/
-│       └── types/
->>>>>>> b4cc3adb
 ```
 
 Quick Start
